--- conflicted
+++ resolved
@@ -1,28 +1,19 @@
 use std::collections::{HashMap, HashSet};
 use std::fmt::Display;
 use crossbeam_channel::{select, select_biased, unbounded, Receiver, Sender};
-use dronegowski_utils::functions::{assembler, deserialize_message, fragment_message, fragmenter};
-use dronegowski_utils::hosts::{ServerType, ServerCommand, ServerEvent, TestMessage, ClientMessages};
+use dronegowski_utils::functions::{fragment_message, fragmenter};
+use dronegowski_utils::hosts::{ServerType, ServerCommand, ServerEvent, TestMessage};
 use wg_2024::network::{NodeId};
-use wg_2024::packet::{FloodRequest, Fragment, NodeType, Packet, PacketType};
+use wg_2024::packet::{FloodRequest, NodeType, Packet, PacketType};
 use std::fs::File;
 use std::thread;
 use std::time::Duration;
-use serde::Deserialize;
-
-#[derive(Clone)]
+// use eframe::egui;
+// use log::LevelFilter;
+// use simplelog::{ConfigBuilder, WriteLogger};
+
 struct DronegowskiServer {
     id: NodeId,
-<<<<<<< HEAD
-    sim_controller_send: Sender<ServerEvent>,      //Channel used to send commands to the SC
-    sim_controller_recv: Receiver<ServerCommand>,  //Channel used to receive commands from the SC
-    packet_send: HashMap<NodeId, Sender<Packet>>,  //Map containing the sending channels of neighbour nodes
-    packet_recv: Receiver<Packet>,                 //Channel used to receive packets from nodes
-    server_type: ServerType,                       //typology of the server
-    topology: HashSet<(NodeId, NodeId)>,           // Edges of the graph
-    node_types: HashMap<NodeId, NodeType>,         // Node types (Client, Drone, Server)
-    message_storage: Vec<Fragment>,                // Store for reassembling messages
-=======
     sim_controller_send: Sender<ServerEvent>, //Channel used to send commands to the SC
     sim_controller_recv: Receiver<ServerCommand>, //Channel used to receive commands from the SC
     packet_send: HashMap<NodeId, Sender<Packet>>, //Map containing the sending channels of neighbour nodes
@@ -31,7 +22,6 @@
     server_type: ServerType,
     topology: HashSet<(NodeId, NodeId)>, // Edges of the graph
     node_types: HashMap<NodeId, NodeType>, // Node types (Client, Drone, Server)
->>>>>>> e951039f
 }
 
 impl DronegowskiServer {
@@ -46,7 +36,6 @@
             server_type: st,
             topology: HashSet::new(),
             node_types: HashMap::new(),
-            message_storage: Vec::new(),
         }
     }
 
@@ -58,36 +47,7 @@
                         self.handle_packet(packet);
                     }
                 }
-            }
-        }
-    }
-
-<<<<<<< HEAD
-    fn handle_packet(&mut self, packet: Packet) {
-        let client_id = packet.routing_header.hops[0];
-        match packet.pack_type {
-            PacketType::MsgFragment(fragment) => {
-                self.message_storage.push(fragment.clone());
-                if fragment.fragment_index == fragment.total_n_fragments {
-                    match self.reconstruct_message() {
-                        Ok(message) => {
-                            match message {
-                                TestMessage::WebServerMessages(client_message) => {
-                                    match client_message {
-                                        ClientMessages::ServerType => {
-
-                                        }
-                                        ClientMessages::RegistrationToChat => self.register_client(client_id),
-                                        ClientMessages::ClientList => self.send_register_client(client_id),
-                                        ClientMessages::MessageFor(target_id, message) => self.forward_message(target_id, message),
-                                        _ => {}
-                                    }
-                                }
-                            }
-                        },
-                        Err(e) => {
-                            println!("Error reconstruct the message: {}", e);
-=======
+
                 recv(self.sim_controller_recv) -> command_res => {
                     if let Ok(cmd) = command_res {
                         match cmd {
@@ -100,15 +60,10 @@
                             */
                             ServerCommand::SendClients(..)=>{},
                             ServerCommand::SendMessage(..)=>{}
->>>>>>> e951039f
                         }
                     }
                 }
-            },
-            PacketType::FloodResponse(flood_response) => {
-                self.update_graph(flood_response.path_trace);
-            }
-            _ => {}
+            }
         }
     }
 
@@ -123,15 +78,14 @@
         }
     }
 
-    fn send_register_client(&mut self, client_id: NodeId) { // TESTARE!!!!
+    fn send_register_client(&mut self, client_id: &NodeId) { // TESTARE!!!!
         if let ServerType::CommunicationServer(registered_clients) = self.clone().server_type {
             if let Some(hops) = self.compute_best_path(client_id) {
                 let neighbour_id = hops.first().unwrap();
 
                 let data = TestMessage::Vector(registered_clients);
-                let serialized_data = bincode::serialize(&data).expect("Serialization failed");
-
-                let packets = fragment_message(&serialized_data, hops.clone(), 1);
+
+                let packets = fragment_message(&data, hops.clone(), 1);
 
                 for mut packet in packets {
                     // Invia il pacchetto al neighbour utilizzando il suo NodeId
@@ -146,43 +100,27 @@
         }
     }
 
-    fn forward_message(&mut self, target_id: NodeId, message: String) {
-        if let Some(hops) = self.compute_best_path(target_id) {
-            let neighbour_id = hops.first().unwrap();
-
-            let serialized_message = bincode::serialize(&message).expect("Serialization failed");
-            let packets = fragment_message(&serialized_message, hops.clone(), 1);
-
-            for packet in packets {
-                // Invia il pacchetto al neighbour utilizzando il suo NodeId
-                if let Some(sender) = self.packet_send.get(&neighbour_id) {
-                    sender.send(packet).expect("Errore durante l'invio del pacchetto al neighbour.");
-                    println!("Pacchetto inviato al neighbour con NodeId {}", neighbour_id);
-                } else {
-                    println!("Errore: Neighbour con NodeId {} non trovato!", neighbour_id);
-                }
-            }
-        }
-    }
-
-<<<<<<< HEAD
-    fn update_graph(&mut self, path_trace: Vec<(NodeId, NodeType)>) {
-        log::info!("Aggiornamento del grafo con i dati ricevuti: {:?}", path_trace);
-        for i in 0..path_trace.len() - 1 {
-            let (node_a, _) = path_trace[i];
-            let (node_b, _) = path_trace[i + 1];
-            self.topology.insert((node_a, node_b));
-            self.topology.insert((node_b, node_a)); // Grafo bidirezionale
-        }
-
-        for (node_id, node_type) in path_trace {
-            self.node_types.insert(node_id, node_type);
-        }
-
-    }
-
-    fn compute_best_path(&self, target_client: NodeId) -> Option<Vec<NodeId>> {
-=======
+    fn forward_message(&mut self, message: TestMessage) {
+        if let TestMessage::WebServerMessages(ref client_message) = message {
+            let client_id = client_message[0].id;
+            if let Some(hops) = self.compute_best_path(&client_id) {
+                let neighbour_id = hops.first().unwrap();
+
+                let packets = fragment_message(&message, hops.clone(), 1);
+
+                for packet in packets {
+                    // Invia il pacchetto al neighbour utilizzando il suo NodeId
+                    if let Some(sender) = self.packet_send.get(&neighbour_id) {
+                        sender.send(packet).expect("Errore durante l'invio del pacchetto al neighbour.");
+                        println!("Pacchetto inviato al neighbour con NodeId {}", neighbour_id);
+                    } else {
+                        println!("Errore: Neighbour con NodeId {} non trovato!", neighbour_id);
+                    }
+                }
+            }
+        }
+    }
+
     fn handle_packet(&mut self, packet: Packet) {
         match packet.pack_type {
             PacketType::MsgFragment(fragment) => {
@@ -209,7 +147,6 @@
     }
 
     fn compute_best_path(&self, target_client: &NodeId) -> Option<Vec<NodeId>> {
->>>>>>> e951039f
         use std::collections::VecDeque;
 
         let mut visited = HashSet::new();
@@ -220,7 +157,7 @@
         visited.insert(self.id);
 
         while let Some(current) = queue.pop_front() {
-            if current == target_client {
+            if current == *target_client {
                 let mut path = vec![current];
                 while let Some(&pred) = predecessors.get(&path[0]) {
                     path.insert(0, pred);
@@ -239,43 +176,7 @@
 
         None
     }
-
-    pub fn reconstruct_message<'a, T: Deserialize<'a>>(&self) -> Result<T, Box<dyn std::error::Error>> {
-        // Determina il numero totale di frammenti
-        let total_fragments = self.message_storage
-            .get(0)
-            .ok_or("Nessun frammento fornito")?
-            .total_n_fragments;
-
-        // Ordina i frammenti in base al loro fragment_index
-        let mut fragment_map = HashMap::new();
-        for fragment in self.clone().message_storage {
-            fragment_map.insert(fragment.fragment_index, fragment);
-        }
-
-        // Verifica che tutti i frammenti siano presenti
-        if fragment_map.len() as u64 != total_fragments {
-            return Err("Non tutti i frammenti sono stati ricevuti".into());
-        }
-
-        // Inizializza il buffer per i dati completi
-        let mut full_data = Vec::new();
-
-        // Usa l'assembler per ogni frammento in ordine
-        for index in 0..total_fragments {
-            if let Some(fragment) = fragment_map.get(&index) {
-                assembler(&mut full_data, fragment);
-            } else {
-                return Err("Frammento mancante".into());
-            }
-        }
-
-        // Deserializza il messaggio completo
-        let message: T = bincode::deserialize(&full_data)?;
-        Ok(message)
-    }
 }
-
 
 fn main() {
     // Creazione dei canali
